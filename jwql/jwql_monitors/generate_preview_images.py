#! /usr/bin/env python

"""Generate preview images for all files in the ``jwql`` filesystem.

Execution of this script will generate preview images and thumbnail
images for each file in the ``jwql`` filesystem.  Preview images have
axes labels, titles, and colorbars, wheras thumbnail images are
smaller and contain no labels.  Images are saved into the
``preview_image_filesystem`` and ``thumbnail_filesystem``, organized
by subdirectories pertaining to the ``program_id`` in the filenames.

Authors
-------

    - Matthew Bourque
    - Bryan Hilbert


Use
---

    This script is intended to be executed as such:

    ::

        python generate_preview_images.py
"""

from glob import glob
import logging
import os
import re

import numpy as np

from jwql.utils import permissions
from jwql.utils.constants import NIRCAM_LONGWAVE_DETECTORS, NIRCAM_SHORTWAVE_DETECTORS
from jwql.utils.logging_functions import configure_logging, log_info, log_fail
from jwql.utils.preview_image import PreviewImage
from jwql.utils.utils import get_config, filename_parser

# Size of NIRCam inter- and intra-module chip gaps
SW_MOD_GAP = 1387  # pixels = int(43 arcsec / 0.031 arcsec/pixel)
LW_MOD_GAP = 741  # pixels = int(46 arcsec / 0.062 arcsec/pixel)
SW_DET_GAP = 145  # pixels = int(4.5 arcsec / 0.031 arcsec/pixel)
FULLX = 2048  # Width of the full detector
FULLY = 2048  # Height of the full detector


def array_coordinates(channelmod, detector_list, lowerleft_list):
    """Create an appropriately sized ``numpy`` array to contain the
    mosaic image given the channel and module of the data.

    Parameters
    ----------
    channelmod : str
        Indicator of the NIRCam channel/module of the data.
        Options are:
        ``LW`` - for longwave channel data
        ``SWA`` - for shortwave A module only (4 detectors) data
        ``SWB`` - for shortwave B module only (4 detectors) data
        ``SW`` - for shortwave both module data (8 detectors)

    detector_list : list
        List of detectors used in data to be simulated

    lowerleft_list : list
        Each element is a tuple giving the (x, y) coordinates
        corresponding to the lower left corner of the aperture within
        the full frame detector. These values come from the
        ``SUBSTRT1`` and 2 values in the file headers.

    Returns
    -------
    xdim : int
        Length of the output array needed to contain all detectors' data

    ydim : int
        Height of the output array needed to contain all detectors' data

    module_lowerlefts : dict
        Dictionary giving the ``(x, y)`` coordinate in the coordinate
        system of the full module(s) where the lower left corner of the
        data from a given detector will be placed. (e.g.
        ``NRCA1: (1888, 1888)`` means that the data from detector
        ``NRCA1`` should be placed into
        ``[1888: 1888+y_dim_of_data, 1888: 1888+x_dim_of_data]`` within
        the final array (which has total dimensions of ``(xdim, ydim)``
    """

    # Create dictionary of lower left pixel values for each
    # detector as it sits in the MODULE. B1-B4 values here will
    # need to have sw_mod_gap added to their x coordinates in
    # order to translate to the full A and B module coordinate system.
    # The only case where LW data will be in this function is where
    # both detectors are used, so set A5/B5 coordinates to be in
    # the full module A and B coordinate system. Note that these
    # tuples are (x,y), NOT (y,x)
    ashort = ["NRCA1", "NRCA2", "NRCA3", "NRCA4"]
    bshort = ["NRCB1", "NRCB2", "NRCB3", "NRCB4"]
    module_lowerlefts = {"NRCA1": (0, 0),
                         "NRCA2": (0, FULLY + SW_DET_GAP),
                         "NRCA3": (FULLX + SW_DET_GAP, 0),
                         "NRCA4": (FULLX + SW_DET_GAP, FULLY + SW_DET_GAP),
                         "NRCB1": (FULLX + SW_DET_GAP, FULLY + SW_DET_GAP),
                         "NRCB2": (FULLX + SW_DET_GAP, 0),
                         "NRCB3": (0, FULLY + SW_DET_GAP),
                         "NRCB4": (0, 0),
                         "NRCA5": (0, 0),
                         "NRCB5": (FULLX + LW_MOD_GAP, 0)}

    # If both module A and B are used, then shift the B module
    # coordinates to account for the intermodule gap
    if channelmod == "SW":
        mod_delta = (FULLX * 2 + SW_DET_GAP + SW_MOD_GAP, 0)
        for b_detector in bshort:
            module_lowerlefts[b_detector] = tuple([sum(x) for x in
                                                  zip(module_lowerlefts[b_detector],
                                                      mod_delta)])

    # The only subarrays we need to worry about are the SW SUBXXX
    # All other subarrays are on a single detector.
    # All we need to do is find the lower left values for NRCA1 and/or NRCB4.
    # From that we can calculate the rest. Also, if observing with both
    # A and B modules, only full frame is allowed, so no need to worry about
    # subarrays in both modules simultaneously.
    subx = 1
    suby = 1
    if 'SW' in channelmod:
        detector_list = np.array(detector_list)
        a1 = detector_list == 'NRCA1'
        b4 = detector_list == 'NRCB4'

        lowerleft_list = np.array(lowerleft_list)
        if np.sum(a1) == 1:
            subx, suby = lowerleft_list[a1][0]
        elif np.sum(b4) == 1:
            subx, suby = lowerleft_list[b4][0]
        else:
            missing_a14 = "SW data provided, but neither NRCA1 nor NRCB4 are present."
            logging.error(missing_a14)
            raise ValueError(missing_a14)

    # Adjust the lower left positions of the apertures within
    # the module(s) in the case of subarrays
    if ((subx != 1) | (suby != 1)):
        subarr_delta = {"NRCA1": (0, 0),
                        "NRCA2": (0, 0 - suby),
                        "NRCA3": (0 - subx, 0),
                        "NRCA4": (0 - subx, 0 - suby),
                        "NRCB1": (0 - subx, 0 - suby),
                        "NRCB2": (0 - subx, 0),
                        "NRCB3": (0, 0 - suby),
                        "NRCB4": (0, 0)}

        for det in ashort + bshort:
            module_lowerlefts[det] = tuple([sum(x) for x in zip(module_lowerlefts[det],
                                                                subarr_delta[det])])

    # Dimensions of array to hold all data
    # Adjust dimensions of individual detector for subarray if necessary
    aperturex = FULLX - (subx - 1)
    aperturey = FULLY - (suby - 1)

    # Full module(s) dimensions
    if channelmod in ['SWA', 'SWB']:
        xdim = 2 * aperturex + SW_DET_GAP
        ydim = 2 * aperturey + SW_DET_GAP
    elif channelmod == 'SW':
        xdim = 4 * aperturex + 2 * SW_DET_GAP + SW_MOD_GAP
        ydim = 2 * aperturey + SW_DET_GAP
    elif channelmod == 'LW':
        xdim = 2 * aperturex + LW_MOD_GAP
        ydim = aperturey

    return xdim, ydim, module_lowerlefts


def check_existence(file_list, outdir):
    """Given a list of fits files, determine if a preview image has
    already been created in ``outdir``.

    Parameters
    ----------
    file_list : list
        List of fits filenames from which preview image will be
        generated

    outdir : str
        Directory that will contain the preview image if it exists

    Returns
    -------
    exists : bool
        ``True`` if preview image exists, ``False`` if it does not
    """

    # If file_list contains only a single file, then we need to search
    # for a preview image name that contains the detector name
    if len(file_list) == 1:
        filename = os.path.split(file_list[0])[1]
        search_string = filename.split('.fits')[0] + '_*.jpg'
    else:
        # If file_list contains multiple files, then we need to search
        # for the appropriately named jpg of the mosaic, which depends
        # on the specific detectors in the file_list
        file_parts = filename_parser(file_list[0])
        if file_parts['detector'].upper() in NIRCAM_SHORTWAVE_DETECTORS:
            mosaic_str = "NRC_SW*_MOSAIC_"
        elif file_parts['detector'].upper() in NIRCAM_LONGWAVE_DETECTORS:
            mosaic_str = "NRC_LW*_MOSAIC_"
        search_string = 'jw{}{}{}_{}{}{}_{}_{}{}*.jpg'.format(
                        file_parts['program_id'], file_parts['observation'],
                        file_parts['visit'], file_parts['visit_group'],
                        file_parts['parallel_seq_id'], file_parts['activity'],
                        file_parts['exposure_id'], mosaic_str, file_parts['suffix'])

    current_files = glob(os.path.join(outdir, search_string))
    if len(current_files) > 0:
        return True
    else:
        return False


def create_dummy_filename(filelist):
    """Create a dummy filename indicating the detectors used to create
    the mosaic. Check the list of detectors used to determine the proper
    text to substitute into the initial filename.

    Parameters
    ----------
    filelist : list
        List of filenames containing the data used to create the mosaic.
        It is assumed these filenames follow JWST filenaming
        conventions.

    Returns
    -------
    dummy_name : str
        The first filename in ``filelist`` is modified, such that the
        detector name is replaced with text indicating the source of the
        mosaic data.
    """

    det_string_list = []
    modules = []
    for filename in filelist:
        indir, infile = os.path.split(filename)
        det_string = filename_parser(infile)['detector']
        det_string_list.append(det_string)
        modules.append(det_string[3].upper())

    # Previous sorting means that either all of the
    # input files are LW, or all are SW. So we can check any
    # file to determine LW vs SW
    if '5' in det_string_list[0]:
        suffix = "NRC_LW_MOSAIC"
    else:
        moda = modules.count('A')
        modb = modules.count('B')
        if moda > 0:
            if modb > 0:
                suffix = "NRC_SWALL_MOSAIC"
            else:
                suffix = "NRC_SWA_MOSAIC"
        else:
            if modb > 0:
                suffix = "NRC_SWB_MOSAIC"
    dummy_name = filelist[0].replace(det_string_list[0], suffix)

    return dummy_name


def create_mosaic(filenames):
    """If an exposure comprises data from multiple detectors read in all
    the appropriate files and create a mosaic so that the preview image
    will show all the data together.

    Parameters
    ----------
    filenames : list
        List of filenames to be combined into a mosaic

    Returns
    -------
    mosaic_filename : str
        Name of fits file containing the mosaicked data
    """

    # Use preview_image to load data and create difference image
    # for each detector. Save in a list
    data = []
    detector = []
    data_lower_left = []
    for filename in filenames:
        image = PreviewImage(filename, "SCI")  # Now have image.data, image.dq
        data_dim = len(image.data.shape)
        if data_dim == 4:
            diff_im = image.difference_image(image.data)
        else:
            diff_im = image.data
        data.append(diff_im)
        detector.append(filename_parser(filename)['detector'].upper())
        data_lower_left.append((image.xstart, image.ystart))

    # Make sure SW and LW data are not being mixed. Create the
    # appropriately sized numpy array to hold all the data based
    # on the channel, module, and subarray size
    mosaic_channel = find_data_channel(detector)
    full_xdim, full_ydim, full_lower_left = array_coordinates(mosaic_channel, detector,
                                                              data_lower_left)

    # Create the array to hold all the data
    datashape = data[0].shape
    datadim = len(datashape)
    if datadim == 2:
        full_array = np.zeros((1, full_ydim, full_xdim)) * np.nan
    elif datadim == 3:
        full_array = np.zeros((datashape[0], full_ydim, full_xdim)) * np.nan
    else:
<<<<<<< HEAD
        raise ValueError('Difference image for {} must be either 2D or 3D.'.format(filenames[0]))
=======
        raise ValueError(('Difference image for {} must be either 2D or 3D.'.format(filenames[0])))
>>>>>>> 155f66ae

    # Place the data from the individual detectors in the appropriate
    # places in the final image
    for pixdata, detect in zip(data, detector):
        x0, y0 = full_lower_left[detect]
        if datadim == 2:
            yd, xd = pixdata.shape
            full_array[0, y0: y0 + yd, x0: x0 + xd] = pixdata
        elif datadim == 3:
            ints, yd, xd = pixdata.shape
            full_array[:, y0: y0 + yd, x0: x0 + xd] = pixdata

    # Create associated DQ array and set unpopulated pixels to be skipped
    # in preview image scaling
    full_dq = create_dq_array(full_xdim, full_ydim, full_array[0, :, :], mosaic_channel)

    return full_array, full_dq


def create_dq_array(xd, yd, mosaic, module):
    """Create DQ array that goes with the mosaic image. Set unpopulated
    pixels to be skipped in preview image scaling. Same for the
    reference pixels for all detectors

    Parameters
    ----------
    xd : int
        X-coordinate dimension of the DQ array

    yd : int
        Y-coordinate dimension of the DQ array

    mosaic : obj
        2D ``numpy`` array containing the mosaic image

    module : str
        Module used for mosaic. Options are ``LW``,`` SW``, ``SWA``,
        ``SWB``

    Returns
    -------
    dq : obj
        2D ``numpy`` array containing the DQ array. Pixels that are
        ``True`` are considered science pixels and are used when
        scaling the preview image. Pixels that are ``False`` are
        skipped.
    """

    # Create array
    dq = np.ones((yd, xd), dtype="bool")

    # Flag inter-chip and inter-module pixels as False
    dq[np.isnan(mosaic)] = 0

    # Flag reference pixels as False

    # Present in all cases other than subarrays
    if xd >= FULLX:
        dq[0:4, :] = 0
        dq[:, 0:4] = 0
        dq[2044:2048, :] = 0
        dq[:, 2044:2048] = 0

        if module == "LW":
            lwb_lower = FULLX + LW_MOD_GAP
            dq[:, lwb_lower:lwb_lower + 4] = 0
            dq[:, lwb_lower + 2044:lwb_lower + 2048] = 0

        if module in ["SWA", "SWB", "SW"]:
            # Present for full frame single module or both modules
            lowerval = FULLX + SW_DET_GAP
            dq[lowerval: lowerval + 4, :] = 0
            dq[(lowerval + 2044):, :] = 0
            dq[:, lowerval: lowerval + 4] = 0
            dq[:, (lowerval + 2044):(lowerval + 2048)] = 0

        if module == "SW":
            # Present only if both modules are used (full frame)
            modb_lower = lowerval + FULLX + SW_MOD_GAP
            dq[:, modb_lower:(modb_lower + 4)] = 0
            dq[:, (modb_lower + 2044):(modb_lower + 2048)] = 0
            modb_upper = modb_lower + FULLX + SW_DET_GAP
            dq[:, modb_upper:(modb_upper + 4)] = 0
            dq[:, (modb_upper + 2044):(modb_upper + 2048)] = 0

    else:
        # Subarrays: expand the pixels flagged due to chip gaps
        # by one row and column
        nan_indexes = np.where(np.isnan(mosaic))
        match = nan_indexes[0] == yd - 1
        vert_xmin = np.min(nan_indexes[1][match])
        vert_xmax = vert_xmin + SW_DET_GAP - 1

        match2 = nan_indexes[1] == xd - 1
        horiz_ymin = np.min(nan_indexes[0][match2])
        horiz_ymax = horiz_ymin + SW_DET_GAP - 1

        dq[:, vert_xmin - 4:vert_xmin] = 0
        dq[:, vert_xmax + 1:vert_xmax + 5] = 0
        dq[horiz_ymin - 4:horiz_ymin, :] = 0
        dq[horiz_ymax + 1:horiz_ymax + 5, :] = 0

    return dq


def detector_check(detector_list, search_string):
    """Search a given list of detector names for the provided regular
    expression sting.

    Parameters
    ----------
    detector_list : list
        List of detector names (e.g. ``NRCA5``)

    search_string : str
        Regular expression string to use for search

    Returns
    -------
    total : int
        Number of detectors in ``detector_list`` that match
        ``search_string``
    """

    pattern = re.compile(search_string, re.IGNORECASE)
    match = [pattern.match(detector) for detector in detector_list]
    total = np.sum(np.array([m is not None for m in match]))

    return total


def find_data_channel(detectors):
    """Using a list of detectors, identify the channel(s) that the data
    are from.

    Parameters
    ----------
    detectors : list
        List of detector names

    Returns
    -------
    channel : str
        Identifier noting which channels the given detectors are in.
        Can be ``SWA`` for shortwave, module A only, ``SWB`` for
        shortwave, module B only, ``SW``, for shortwave modules A and B,
        and ``LW`` for longwave.
    """

    # Check the detector names for all files.
    nrc_swa_total = detector_check(detectors, "NRCA[1-4]")
    nrc_swb_total = detector_check(detectors, "NRCB[1-4]")
    nrc_lw_total = detector_check(detectors, "NRC[AB]5")

    both_channels = "Can't mix NIRCam SW and LW data in same mosaic."
    if nrc_swa_total != 0:
        if nrc_lw_total != 0:
            raise ValueError(both_channels)
        else:
            if nrc_swb_total != 0:
                channel = "SW"
            else:
                channel = "SWA"
    else:
        if nrc_swb_total != 0:
            if nrc_lw_total != 0:
                raise ValueError(both_channels)
            else:
                channel = "SWB"
        else:
            if nrc_lw_total != 0:
                channel = "LW"
            else:
                raise ValueError("No NIRCam SW nor LW data")
    return channel


@log_fail
@log_info
def generate_preview_images():
    """The main function of the ``generate_preview_image`` module."""

    # Begin logging
    logging.info("Beginning the script run")

    filesystem = get_config()['filesystem']
    preview_image_filesystem = get_config()['preview_image_filesystem']
    thumbnail_filesystem = get_config()['thumbnail_filesystem']

    filenames = glob(os.path.join(filesystem, '*/*.fits'))
    grouped_filenames = group_filenames(filenames)
    logging.info('Found {} filenames'.format(len(filenames)))

    for file_list in grouped_filenames:
        filename = file_list[0]
        # Determine the save location
        try:
            identifier = 'jw{}'.format(filename_parser(filename)['program_id'])
        except ValueError as error:
            identifier = os.path.basename(filename).split('.fits')[0]

        preview_output_directory = os.path.join(preview_image_filesystem, identifier)
        thumbnail_output_directory = os.path.join(thumbnail_filesystem, identifier)

        # Check to see if the preview images already exist and skip
        # if they do
        file_exists = check_existence(file_list, preview_output_directory)
        if file_exists:
            logging.info("JPG already exists for {}, skipping.".format(filename))
            continue

        # Create the output directories if necessary
        if not os.path.exists(preview_output_directory):
            os.makedirs(preview_output_directory)
            permissions.set_permissions(preview_output_directory)
            logging.info('Created directory {}'.format(preview_output_directory))
        if not os.path.exists(thumbnail_output_directory):
            os.makedirs(thumbnail_output_directory)
            permissions.set_permissions(thumbnail_output_directory)
            logging.info('Created directory {}'.format(thumbnail_output_directory))

        # If the exposure contains more than one file (because more
        # than one detector was used), then create a mosaic
        max_size = 8
        numfiles = len(file_list)
        if numfiles != 1:
            try:
                mosaic_image, mosaic_dq = create_mosaic(file_list)
                logging.info('Created mosiac for:')
                for item in file_list:
                    logging.info('\t{}'.format(item))
            except (ValueError, FileNotFoundError) as error:
                logging.error(error)
            dummy_file = create_dummy_filename(file_list)
            if numfiles in [2, 4]:
                max_size = 16
            elif numfiles in [8]:
                max_size = 32

        # Create the nominal preview image and thumbnail
        try:
            im = PreviewImage(filename, "SCI")
            im.clip_percent = 0.01
            im.scaling = 'log'
            im.cmap = 'viridis'
            im.output_format = 'jpg'
            im.preview_output_directory = preview_output_directory
            im.thumbnail_output_directory = thumbnail_output_directory

            # If a mosaic was made from more than one file
            # insert it and it's associated DQ array into the
            # instance of PreviewImage. Also set the input
            # filename to indicate that we have mosaicked data
            if numfiles != 1:
                im.data = mosaic_image
                im.dq = mosaic_dq
                im.file = dummy_file

            im.make_image(max_img_size=max_size)
        except ValueError as error:
            logging.warning(error)

    # Complete logging:
    logging.info("Completed.")


def group_filenames(input_files):
    """Given a list of JWST filenames, group together files from the
    same exposure. These files will share the same ``program_id``,
    ``observation``, ``visit``, ``visit_group``, ``parallel_seq_id``,
    ``activity``, ``exposure``, and ``suffix``. Only the ``detector``
    will be different. Currently only NIRCam files for a given exposure
    will be grouped together. For other instruments multiple files for
    a given exposure will be kept separate from one another and no
    mosaic will be made.

    Parameters
    ----------
    input_files : list
        list of filenames

    Returns
    -------
    grouped : list
        grouped list of filenames where each element is a list and
        contains the names of filenames with matching exposure
        information.
    """

    grouped = []

    # Sort files first
    input_files.sort()

    goodindex = np.arange(len(input_files))
    input_files = np.array(input_files)

    # Loop over each file in the list of good files
    for index, full_filename in enumerate(input_files[goodindex]):
        file_directory, filename = os.path.split(full_filename)

        # Generate string to be matched with other filenames
        filename_parts = filename_parser(filename)
        program = filename_parts['program_id']
        observation = filename_parts['observation']
        visit = filename_parts['visit']
        visit_group = filename_parts['visit_group']
        parallel = filename_parts['parallel_seq_id']
        activity = filename_parts['activity']
        exposure = filename_parts['exposure_id']
        detector = filename_parts['detector'].upper()
        suffix = filename_parts['suffix']

<<<<<<< HEAD
        observation_base = 'jw{}{}{}_{}{}{}_{}_'.format(program, observation, visit, visit_group, parallel, activity, exposure)
=======
        observation_base = 'jw{}{}{}_{}{}{}_{}_'.format(
            program, observation, visit, visit_group,
            parallel, activity, exposure)
>>>>>>> 155f66ae

        if detector in NIRCAM_SHORTWAVE_DETECTORS:
            detector_str = 'NRC[AB][1234]'
        elif detector in NIRCAM_LONGWAVE_DETECTORS:
            detector_str = 'NRC[AB]5'
        else:  # non-NIRCam detectors - should never be used I think??
            detector_str = detector
        match_str = '{}{}_{}.fits'.format(observation_base, detector_str, suffix)
        match_str = os.path.join(file_directory, match_str)
        pattern = re.compile(match_str, re.IGNORECASE)

        # Try to match the substring to each good file
        matches = []
        matched_name = []
        for index2, file2match in enumerate(input_files[goodindex]):
            match = pattern.match(file2match)

            # Add any files that match the string
            if match is not None:
                matched_name.append(file2match)
                matches.append(goodindex[index2])
        # For any matched files, remove from goodindex so we don't
        # use them as a basis for matching later
        all_locs = []
        for num in matches:
            loc = np.where(goodindex == num)
            all_locs.append(loc[0][0])
        if len(all_locs) != 0:
            # Delete matched file indexes from the list of
            # files to search
            goodindex = np.delete(goodindex, all_locs)

            # Add the list of matched files to the overall list of files
            grouped.append(matched_name)

    return grouped


if __name__ == '__main__':

    module = os.path.basename(__file__).strip('.py')
    configure_logging(module)

    generate_preview_images()<|MERGE_RESOLUTION|>--- conflicted
+++ resolved
@@ -318,11 +318,7 @@
     elif datadim == 3:
         full_array = np.zeros((datashape[0], full_ydim, full_xdim)) * np.nan
     else:
-<<<<<<< HEAD
         raise ValueError('Difference image for {} must be either 2D or 3D.'.format(filenames[0]))
-=======
-        raise ValueError(('Difference image for {} must be either 2D or 3D.'.format(filenames[0])))
->>>>>>> 155f66ae
 
     # Place the data from the individual detectors in the appropriate
     # places in the final image
@@ -636,13 +632,9 @@
         detector = filename_parts['detector'].upper()
         suffix = filename_parts['suffix']
 
-<<<<<<< HEAD
-        observation_base = 'jw{}{}{}_{}{}{}_{}_'.format(program, observation, visit, visit_group, parallel, activity, exposure)
-=======
         observation_base = 'jw{}{}{}_{}{}{}_{}_'.format(
             program, observation, visit, visit_group,
             parallel, activity, exposure)
->>>>>>> 155f66ae
 
         if detector in NIRCAM_SHORTWAVE_DETECTORS:
             detector_str = 'NRC[AB][1234]'
